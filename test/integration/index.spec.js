var describe = require('mocha').describe;
var it = require('mocha').it;
var chai = require('chai');
var path = require('path');
var webpack = require('webpack');
var ForkTsCheckerWebpackPlugin = require('../../lib/index');

chai.config.truncateThreshold = 0;
var expect = chai.expect;

var webpackMajorVersion = require('./webpackVersion')();

describe('[INTEGRATION] index', function() {
  this.timeout(60000);
  var plugin;

  function createCompiler(options, happyPackMode) {
    plugin = new ForkTsCheckerWebpackPlugin(
      Object.assign({}, options, { silent: true })
    );

    var tsLoaderOptions = happyPackMode
      ? { happyPackMode: true, silent: true }
      : { transpileOnly: true, silent: true };

<<<<<<< HEAD
    return webpack(
      Object.assign(
        {},
        webpackMajorVersion >= 4 ? { mode: 'development' } : {},
        {
          context: path.resolve(__dirname, './project'),
          entry: './src/index.ts',
          output: {
            path: path.resolve(__dirname, '../../tmp'),
          },
          module: {
            rules: [
              {
                test: /\.tsx?$/,
                loader: 'ts-loader',
                options: tsLoaderOptions,
              },
            ],
          },
          plugins: [plugin],
        }
      )
    );
=======
    return webpack({
      ...(webpackMajorVersion >= 4 ? { mode: 'development' } : {}),
      context: path.resolve(__dirname, './project'),
      entry: './src/index.ts',
      output: {
        path: path.resolve(__dirname, '../../tmp')
      },
      module: {
        rules: [
          {
            test: /\.tsx?$/,
            loader: 'ts-loader',
            options: tsLoaderOptions
          }
        ]
      },
      plugins: [plugin]
    });
>>>>>>> bc90b228
  }

  /**
   * Implicitly check whether killService was called by checking that
   * the service property was set to undefined.
   * @returns [boolean] true if killService was called
   */
  function killServiceWasCalled() {
    return plugin.service === undefined;
  }

  it('should allow to pass no options', function() {
    expect(function() {
      new ForkTsCheckerWebpackPlugin();
    }).to.not.throw.error;
  });

  it('should detect paths', function() {
    var plugin = new ForkTsCheckerWebpackPlugin({ tslint: true });

    expect(plugin.tsconfig).to.be.equal('./tsconfig.json');
    expect(plugin.tslint).to.be.equal('./tslint.json');
  });

  it('should set logger to console by default', function() {
    var plugin = new ForkTsCheckerWebpackPlugin({});

    expect(plugin.logger).to.be.equal(console);
  });

  it('should set watch to empty array by default', function() {
    var plugin = new ForkTsCheckerWebpackPlugin({});

    expect(plugin.watch).to.be.deep.equal([]);
  });

  it('should set watch to one element array for string', function() {
    var plugin = new ForkTsCheckerWebpackPlugin({ watch: '/test' });

    expect(plugin.watch).to.be.deep.equal(['/test']);
  });

  it('should work without configuration', function(callback) {
    var compiler = createCompiler();

    compiler.run(function(err, stats) {
      expect(stats.compilation.errors.length).to.be.at.least(1);
      callback();
    });
  });

  it('should block emit on build mode', function(callback) {
    var compiler = createCompiler();

    if ('hooks' in compiler) {
<<<<<<< HEAD
      const hooks = ForkTsCheckerWebpackPlugin.getHooks(compiler);
      hooks.forkTsCheckerEmit.tap('should block emit on build mode', function () {
        expect(true).to.be.true;
        callback();
      });
=======
      compiler.hooks.forkTsCheckerEmit.tap(
        'should block emit on build mode',
        function() {
          expect(true).to.be.true;
          callback();
        }
      );
>>>>>>> bc90b228
    } else {
      compiler.plugin('fork-ts-checker-emit', function() {
        expect(true).to.be.true;
        callback();
      });
    }

    compiler.run(function() {});
  });

  it('should not block emit on watch mode', function(callback) {
    var compiler = createCompiler();
    var watching = compiler.watch({}, function() {});

    if ('hooks' in compiler) {
<<<<<<< HEAD
      const hooks = ForkTsCheckerWebpackPlugin.getHooks(compiler);
      hooks.forkTsCheckerDone.tap('should not block emit on watch mode', function () {
        watching.close(function() {
          expect(true).to.be.true;
          callback();
        });
      });
=======
      compiler.hooks.forkTsCheckerDone.tap(
        'should not block emit on watch mode',
        function() {
          watching.close(function() {
            expect(true).to.be.true;
            callback();
          });
        }
      );
>>>>>>> bc90b228
    } else {
      compiler.plugin('fork-ts-checker-done', function() {
        watching.close(function() {
          expect(true).to.be.true;
          callback();
        });
      });
    }
  });

  it('should block emit if async flag is false', function(callback) {
    var compiler = createCompiler({ async: false });
    var watching = compiler.watch({}, function() {});

    if ('hooks' in compiler) {
<<<<<<< HEAD
      const hooks = ForkTsCheckerWebpackPlugin.getHooks(compiler);
      hooks.forkTsCheckerEmit.tap('should block emit if async flag is false', function () {
        watching.close(function() {
          expect(true).to.be.true;
          callback();
        });
      });
=======
      compiler.hooks.forkTsCheckerEmit.tap(
        'should block emit if async flag is false',
        function() {
          watching.close(function() {
            expect(true).to.be.true;
            callback();
          });
        }
      );
>>>>>>> bc90b228
    } else {
      compiler.plugin('fork-ts-checker-emit', function() {
        watching.close(function() {
          expect(true).to.be.true;
          callback();
        });
      });
    }
  });

  it('kills the service when the watch is done', function(done) {
    var compiler = createCompiler();
    var watching = compiler.watch({}, function() {});

    if ('hooks' in compiler) {
<<<<<<< HEAD
      const hooks = ForkTsCheckerWebpackPlugin.getHooks(compiler);
      hooks.forkTsCheckerDone.tap('kills the service when the watch is done', function () {
        watching.close(function() {
          expect(killServiceWasCalled()).to.be.true;
          done();
        });
      });
=======
      compiler.hooks.forkTsCheckerDone.tap(
        'kills the service when the watch is done',
        function() {
          watching.close(function() {
            expect(killServiceWasCalled()).to.be.true;
            done();
          });
        }
      );
>>>>>>> bc90b228
    } else {
      compiler.plugin('fork-ts-checker-done', function() {
        watching.close(function() {
          expect(killServiceWasCalled()).to.be.true;
          done();
        });
      });
    }
  });

  it('should throw error if config container wrong tsconfig.json path', function() {
    expect(function() {
      createCompiler({
        tsconfig: '/some/path/that/not/exists/tsconfig.json'
      });
    }).to.throw.error;
  });

  it('should throw error if config container wrong tslint.json path', function() {
    expect(function() {
      createCompiler({
        tslint: '/some/path/that/not/exists/tslint.json'
      });
    }).to.throw.error;
  });

  it('should find the same errors on multi-process mode', function(callback) {
    var compilerA = createCompiler({ workers: 1, tslint: true });
    var compilerB = createCompiler({ workers: 4, tslint: true });
    var errorsA, errorsB, warningsA, warningsB;
    var done = 0;

    compilerA.run(function(error, stats) {
      errorsA = stats.compilation.errors;
      warningsA = stats.compilation.warnings;
      done++;

      if (done === 2) {
        compareResults();
      }
    });
    compilerB.run(function(error, stats) {
      errorsB = stats.compilation.errors;
      warningsB = stats.compilation.warnings;
      done++;

      if (done === 2) {
        compareResults();
      }
    });

    function compareResults() {
      expect(errorsA).to.be.deep.equal(errorsB);
      expect(warningsA).to.be.deep.equal(warningsB);
      callback();
    }
  });

  it('should detect tslint path for true option', function() {
    expect(function() {
      createCompiler({ tslint: true });
    }).to.not.throw.error;
  });

  it('should allow delaying service-start', function(callback) {
    var compiler = createCompiler();
    var delayed = false;

    if ('hooks' in compiler) {
<<<<<<< HEAD
      const hooks = ForkTsCheckerWebpackPlugin.getHooks(compiler);
      hooks.forkTsCheckerServiceBeforeStart.tapAsync('should allow delaying service-start', function (cb) {
        setTimeout(function () {
          delayed = true;
  
          cb();
        }, 0);
      });
  
      hooks.forkTsCheckerServiceStart.tap('should allow delaying service-start', function () {
        expect(delayed).to.be.true;
        callback();
      });
=======
      compiler.hooks.forkTsCheckerServiceBeforeStart.tapAsync(
        'should allow delaying service-start',
        function(cb) {
          setTimeout(function() {
            delayed = true;

            cb();
          }, 0);
        }
      );

      compiler.hooks.forkTsCheckerServiceStart.tap(
        'should allow delaying service-start',
        function() {
          expect(delayed).to.be.true;
          callback();
        }
      );
>>>>>>> bc90b228
    } else {
      compiler.plugin('fork-ts-checker-service-before-start', function(cb) {
        setTimeout(function() {
          delayed = true;

          cb();
        }, 0);
      });

      compiler.plugin('fork-ts-checker-service-start', function() {
        expect(delayed).to.be.true;
        callback();
      });
    }

    compiler.run(function() {});
  });

  it('should not find syntactic errors when checkSyntacticErrors is false', function(callback) {
    var compiler = createCompiler({}, true);

    compiler.run(function(error, stats) {
      expect(stats.compilation.errors.length).to.be.equal(1);
      callback();
    });
  });

  it('should find syntactic errors when checkSyntacticErrors is true', function(callback) {
    var compiler = createCompiler({ checkSyntacticErrors: true }, true);

    compiler.run(function(error, stats) {
      expect(stats.compilation.errors.length).to.be.equal(2);
      callback();
    });
  });
});<|MERGE_RESOLUTION|>--- conflicted
+++ resolved
@@ -23,7 +23,6 @@
       ? { happyPackMode: true, silent: true }
       : { transpileOnly: true, silent: true };
 
-<<<<<<< HEAD
     return webpack(
       Object.assign(
         {},
@@ -32,41 +31,21 @@
           context: path.resolve(__dirname, './project'),
           entry: './src/index.ts',
           output: {
-            path: path.resolve(__dirname, '../../tmp'),
+            path: path.resolve(__dirname, '../../tmp')
           },
           module: {
             rules: [
               {
                 test: /\.tsx?$/,
                 loader: 'ts-loader',
-                options: tsLoaderOptions,
-              },
-            ],
+                options: tsLoaderOptions
+              }
+            ]
           },
-          plugins: [plugin],
+          plugins: [plugin]
         }
       )
     );
-=======
-    return webpack({
-      ...(webpackMajorVersion >= 4 ? { mode: 'development' } : {}),
-      context: path.resolve(__dirname, './project'),
-      entry: './src/index.ts',
-      output: {
-        path: path.resolve(__dirname, '../../tmp')
-      },
-      module: {
-        rules: [
-          {
-            test: /\.tsx?$/,
-            loader: 'ts-loader',
-            options: tsLoaderOptions
-          }
-        ]
-      },
-      plugins: [plugin]
-    });
->>>>>>> bc90b228
   }
 
   /**
@@ -122,21 +101,14 @@
     var compiler = createCompiler();
 
     if ('hooks' in compiler) {
-<<<<<<< HEAD
-      const hooks = ForkTsCheckerWebpackPlugin.getHooks(compiler);
-      hooks.forkTsCheckerEmit.tap('should block emit on build mode', function () {
-        expect(true).to.be.true;
-        callback();
-      });
-=======
-      compiler.hooks.forkTsCheckerEmit.tap(
+      const hooks = ForkTsCheckerWebpackPlugin.getHooks(compiler);
+      hooks.forkTsCheckerEmit.tap(
         'should block emit on build mode',
         function() {
           expect(true).to.be.true;
           callback();
         }
       );
->>>>>>> bc90b228
     } else {
       compiler.plugin('fork-ts-checker-emit', function() {
         expect(true).to.be.true;
@@ -152,16 +124,8 @@
     var watching = compiler.watch({}, function() {});
 
     if ('hooks' in compiler) {
-<<<<<<< HEAD
-      const hooks = ForkTsCheckerWebpackPlugin.getHooks(compiler);
-      hooks.forkTsCheckerDone.tap('should not block emit on watch mode', function () {
-        watching.close(function() {
-          expect(true).to.be.true;
-          callback();
-        });
-      });
-=======
-      compiler.hooks.forkTsCheckerDone.tap(
+      const hooks = ForkTsCheckerWebpackPlugin.getHooks(compiler);
+      hooks.forkTsCheckerDone.tap(
         'should not block emit on watch mode',
         function() {
           watching.close(function() {
@@ -170,7 +134,6 @@
           });
         }
       );
->>>>>>> bc90b228
     } else {
       compiler.plugin('fork-ts-checker-done', function() {
         watching.close(function() {
@@ -186,16 +149,8 @@
     var watching = compiler.watch({}, function() {});
 
     if ('hooks' in compiler) {
-<<<<<<< HEAD
-      const hooks = ForkTsCheckerWebpackPlugin.getHooks(compiler);
-      hooks.forkTsCheckerEmit.tap('should block emit if async flag is false', function () {
-        watching.close(function() {
-          expect(true).to.be.true;
-          callback();
-        });
-      });
-=======
-      compiler.hooks.forkTsCheckerEmit.tap(
+      const hooks = ForkTsCheckerWebpackPlugin.getHooks(compiler);
+      hooks.forkTsCheckerEmit.tap(
         'should block emit if async flag is false',
         function() {
           watching.close(function() {
@@ -204,7 +159,6 @@
           });
         }
       );
->>>>>>> bc90b228
     } else {
       compiler.plugin('fork-ts-checker-emit', function() {
         watching.close(function() {
@@ -220,16 +174,8 @@
     var watching = compiler.watch({}, function() {});
 
     if ('hooks' in compiler) {
-<<<<<<< HEAD
-      const hooks = ForkTsCheckerWebpackPlugin.getHooks(compiler);
-      hooks.forkTsCheckerDone.tap('kills the service when the watch is done', function () {
-        watching.close(function() {
-          expect(killServiceWasCalled()).to.be.true;
-          done();
-        });
-      });
-=======
-      compiler.hooks.forkTsCheckerDone.tap(
+      const hooks = ForkTsCheckerWebpackPlugin.getHooks(compiler);
+      hooks.forkTsCheckerDone.tap(
         'kills the service when the watch is done',
         function() {
           watching.close(function() {
@@ -238,7 +184,6 @@
           });
         }
       );
->>>>>>> bc90b228
     } else {
       compiler.plugin('fork-ts-checker-done', function() {
         watching.close(function() {
@@ -308,22 +253,8 @@
     var delayed = false;
 
     if ('hooks' in compiler) {
-<<<<<<< HEAD
-      const hooks = ForkTsCheckerWebpackPlugin.getHooks(compiler);
-      hooks.forkTsCheckerServiceBeforeStart.tapAsync('should allow delaying service-start', function (cb) {
-        setTimeout(function () {
-          delayed = true;
-  
-          cb();
-        }, 0);
-      });
-  
-      hooks.forkTsCheckerServiceStart.tap('should allow delaying service-start', function () {
-        expect(delayed).to.be.true;
-        callback();
-      });
-=======
-      compiler.hooks.forkTsCheckerServiceBeforeStart.tapAsync(
+      const hooks = ForkTsCheckerWebpackPlugin.getHooks(compiler);
+      hooks.forkTsCheckerServiceBeforeStart.tapAsync(
         'should allow delaying service-start',
         function(cb) {
           setTimeout(function() {
@@ -334,14 +265,13 @@
         }
       );
 
-      compiler.hooks.forkTsCheckerServiceStart.tap(
+      hooks.forkTsCheckerServiceStart.tap(
         'should allow delaying service-start',
         function() {
           expect(delayed).to.be.true;
           callback();
         }
       );
->>>>>>> bc90b228
     } else {
       compiler.plugin('fork-ts-checker-service-before-start', function(cb) {
         setTimeout(function() {
