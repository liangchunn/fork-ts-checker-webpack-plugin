import * as path from 'path';
import * as process from 'process';
import * as childProcess from 'child_process';
import chalk, { Chalk } from 'chalk';
import * as fs from 'fs';
import * as os from 'os';
import * as webpack from 'webpack';
import isString = require('lodash/isString');
import isFunction = require('lodash/isFunction');
import { CancellationToken } from './CancellationToken';
import { NormalizedMessage } from './NormalizedMessage';
import { createDefaultFormatter } from './formatter/defaultFormatter';
import { createCodeframeFormatter } from './formatter/codeframeFormatter';
import { Message } from './Message';
<<<<<<< HEAD
import { getForkTsCheckerWebpackPluginHooks } from './hooks';
=======

import { AsyncSeriesHook, SyncHook } from 'tapable';
>>>>>>> bc90b228

const checkerPluginName = 'fork-ts-checker-webpack-plugin';

type Formatter = (message: NormalizedMessage, useColors: boolean) => string;

interface Logger {
  error(message?: any): void;
  warn(message?: any): void;
  info(message?: any): void;
}

interface Options {
  tsconfig: string;
  compilerOptions: object;
  tslint: string | true;
  watch: string | string[];
  async: boolean;
  ignoreDiagnostics: number[];
  ignoreLints: string[];
  colors: boolean;
  logger: Logger;
  formatter: 'default' | 'codeframe' | Formatter;
  formatterOptions: any;
  silent: boolean;
  checkSyntacticErrors: boolean;
  memoryLimit: number;
  workers: number;
  vue: boolean;
}

/**
 * ForkTsCheckerWebpackPlugin
 * Runs typescript type checker and linter (tslint) on separate process.
 * This speed-ups build a lot.
 *
 * Options description in README.md
 */
class ForkTsCheckerWebpackPlugin {
  static DEFAULT_MEMORY_LIMIT = 2048;
  static ONE_CPU = 1;
  static ALL_CPUS = os.cpus && os.cpus() ? os.cpus().length : 1;
  static ONE_CPU_FREE = Math.max(1, ForkTsCheckerWebpackPlugin.ALL_CPUS - 1);
  static TWO_CPUS_FREE = Math.max(1, ForkTsCheckerWebpackPlugin.ALL_CPUS - 2);

  options: Partial<Options>;
  tsconfig: string;
  compilerOptions: object;
  tslint: string | true;
  watch: string[];
  ignoreDiagnostics: number[];
  ignoreLints: string[];
  logger: Logger;
  silent: boolean;
  async: boolean;
  checkSyntacticErrors: boolean;
  workersNumber: number;
  memoryLimit: number;
  useColors: boolean;
  colors: Chalk;
  formatter: Formatter;

  tsconfigPath: string;
  tslintPath: string;
  watchPaths: string[];

  compiler: any;
  started: [number, number];
  elapsed: [number, number];
  cancellationToken: CancellationToken;

  isWatching: boolean;
  checkDone: boolean;
  compilationDone: boolean;
  diagnostics: NormalizedMessage[];
  lints: NormalizedMessage[];

  emitCallback: () => void;
  doneCallback: () => void;
  typescriptVersion: any;
  tslintVersion: any;

  service: childProcess.ChildProcess;

  vue: boolean;

  constructor(options?: Partial<Options>) {
    options = options || ({} as Options);
    this.options = Object.assign({}, options);

    this.tsconfig = options.tsconfig || './tsconfig.json';
    this.compilerOptions =
      typeof options.compilerOptions === 'object'
        ? options.compilerOptions
        : {};
    this.tslint = options.tslint
      ? options.tslint === true
        ? './tslint.json'
        : options.tslint
      : undefined;
    this.watch = isString(options.watch)
      ? [options.watch]
      : options.watch || [];
    this.ignoreDiagnostics = options.ignoreDiagnostics || [];
    this.ignoreLints = options.ignoreLints || [];
    this.logger = options.logger || console;
    this.silent = options.silent === true; // default false
    this.async = options.async !== false; // default true
    this.checkSyntacticErrors = options.checkSyntacticErrors === true; // default false
    this.workersNumber = options.workers || ForkTsCheckerWebpackPlugin.ONE_CPU;
    this.memoryLimit =
      options.memoryLimit || ForkTsCheckerWebpackPlugin.DEFAULT_MEMORY_LIMIT;
    this.useColors = options.colors !== false; // default true
    this.colors = new chalk.constructor({ enabled: this.useColors });
    this.formatter =
      options.formatter && isFunction(options.formatter)
        ? options.formatter
        : ForkTsCheckerWebpackPlugin.createFormatter(
            (options.formatter as 'default' | 'codeframe') || 'default',
            options.formatterOptions || {}
          );

    this.tsconfigPath = undefined;
    this.tslintPath = undefined;
    this.watchPaths = [];
    this.compiler = undefined;

    this.started = undefined;
    this.elapsed = undefined;
    this.cancellationToken = undefined;

    this.isWatching = false;
    this.checkDone = false;
    this.compilationDone = false;
    this.diagnostics = [];
    this.lints = [];

    this.emitCallback = this.createNoopEmitCallback();
    this.doneCallback = this.createDoneCallback();

    this.typescriptVersion = require('typescript').version;
    this.tslintVersion = this.tslint
      ? require('tslint').Linter.VERSION
      : undefined;

    this.vue = options.vue === true; // default false
  }

  static getHooks(compiler: webpack.Compiler) {
    return getForkTsCheckerWebpackPluginHooks(compiler);
  }

  static createFormatter(type: 'default' | 'codeframe', options: any) {
    switch (type) {
      case 'default':
        return createDefaultFormatter();
      case 'codeframe':
        return createCodeframeFormatter(options);
      default:
        throw new Error(
          'Unknown "' + type + '" formatter. Available are: default, codeframe.'
        );
    }
  }

  apply(compiler: webpack.Compiler) {
    this.compiler = compiler;

    this.tsconfigPath = this.computeContextPath(this.tsconfig);
    this.tslintPath = this.tslint
      ? this.computeContextPath(this.tslint as string)
      : null;
    this.watchPaths = this.watch.map(this.computeContextPath.bind(this));

    // validate config
    const tsconfigOk = fs.existsSync(this.tsconfigPath);
    const tslintOk = !this.tslintPath || fs.existsSync(this.tslintPath);

    // validate logger
    if (this.logger) {
      if (!this.logger.error || !this.logger.warn || !this.logger.info) {
        throw new Error(
          "Invalid logger object - doesn't provide `error`, `warn` or `info` method."
        );
      }
    }

    if (tsconfigOk && tslintOk) {
      this.pluginStart();
      this.pluginStop();
      this.pluginCompile();
      this.pluginEmit();
      this.pluginDone();
    } else {
      if (!tsconfigOk) {
        throw new Error(
          'Cannot find "' +
            this.tsconfigPath +
            '" file. Please check webpack and ForkTsCheckerWebpackPlugin configuration. \n' +
            'Possible errors: \n' +
            '  - wrong `context` directory in webpack configuration' +
            ' (if `tsconfig` is not set or is a relative path in fork plugin configuration)\n' +
            '  - wrong `tsconfig` path in fork plugin configuration' +
            ' (should be a relative or absolute path)'
        );
      }
      if (!tslintOk) {
        throw new Error(
          'Cannot find "' +
            this.tslintPath +
            '" file. Please check webpack and ForkTsCheckerWebpackPlugin configuration. \n' +
            'Possible errors: \n' +
            '  - wrong `context` directory in webpack configuration' +
            ' (if `tslint` is not set or is a relative path in fork plugin configuration)\n' +
            '  - wrong `tslint` path in fork plugin configuration' +
            ' (should be a relative or absolute path)\n' +
            '  - `tslint` path is not set to false in fork plugin configuration' +
            ' (if you want to disable tslint support)'
        );
      }
    }
  }

  computeContextPath(filePath: string) {
    return path.isAbsolute(filePath)
      ? filePath
      : path.resolve(this.compiler.options.context, filePath);
  }

  pluginStart() {
    const run = (_compiler: webpack.Compiler, callback: () => void) => {
      this.isWatching = false;
      callback();
    };

    const watchRun = (_compiler: webpack.Compiler, callback: () => void) => {
      this.isWatching = true;
      callback();
    };

    if ('hooks' in this.compiler) {
      // webpack 4+
      this.compiler.hooks.run.tapAsync(checkerPluginName, run);
      this.compiler.hooks.watchRun.tapAsync(checkerPluginName, watchRun);
    } else {
      // webpack 2 / 3
      this.compiler.plugin('run', run);
      this.compiler.plugin('watch-run', watchRun);
    }
  }

  pluginStop() {
    const watchClose = () => {
      this.killService();
    };

    const done = (_stats: webpack.Stats) => {
      if (!this.isWatching) {
        this.killService();
      }
    };

    if ('hooks' in this.compiler) {
      // webpack 4+
      this.compiler.hooks.watchClose.tap(checkerPluginName, watchClose);
      this.compiler.hooks.done.tap(checkerPluginName, done);
    } else {
      // webpack 2 / 3
      this.compiler.plugin('watch-close', watchClose);
      this.compiler.plugin('done', done);
    }

    process.on('exit', () => {
      this.killService();
    });
  }

<<<<<<< HEAD
=======
  registerCustomHooks() {
    if (
      this.compiler.hooks.forkTsCheckerServiceBeforeStart ||
      this.compiler.hooks.forkTsCheckerCancel ||
      this.compiler.hooks.forkTsCheckerServiceStartError ||
      this.compiler.hooks.forkTsCheckerWaiting ||
      this.compiler.hooks.forkTsCheckerServiceStart ||
      this.compiler.hooks.forkTsCheckerReceive ||
      this.compiler.hooks.forkTsCheckerServiceOutOfMemory ||
      this.compiler.hooks.forkTsCheckerDone ||
      this.compiler.hooks.forkTsCheckerEmit
    ) {
      throw new Error(
        'fork-ts-checker-webpack-plugin hooks are already in use'
      );
    }
    this.compiler.hooks.forkTsCheckerServiceBeforeStart = new AsyncSeriesHook(
      []
    );

    this.compiler.hooks.forkTsCheckerCancel = new SyncHook([
      'cancellationToken'
    ]);
    this.compiler.hooks.forkTsCheckerServiceStartError = new SyncHook([
      'error'
    ]);
    this.compiler.hooks.forkTsCheckerWaiting = new SyncHook(['hasTsLint']);
    this.compiler.hooks.forkTsCheckerServiceStart = new SyncHook([
      'tsconfigPath',
      'tslintPath',
      'watchPaths',
      'workersNumber',
      'memoryLimit'
    ]);
    this.compiler.hooks.forkTsCheckerReceive = new SyncHook([
      'diagnostics',
      'lints'
    ]);
    this.compiler.hooks.forkTsCheckerServiceOutOfMemory = new SyncHook([]);
    this.compiler.hooks.forkTsCheckerEmit = new SyncHook([
      'diagnostics',
      'lints',
      'elapsed'
    ]);
    this.compiler.hooks.forkTsCheckerDone = new SyncHook([
      'diagnostics',
      'lints',
      'elapsed'
    ]);

    // for backwards compatibility
    this.compiler._pluginCompat.tap(checkerPluginName, (options: any) => {
      switch (options.name) {
        case customHooks.forkTsCheckerServiceBeforeStart:
          options.async = true;
          break;
        case customHooks.forkTsCheckerCancel:
        case customHooks.forkTsCheckerServiceStartError:
        case customHooks.forkTsCheckerWaiting:
        case customHooks.forkTsCheckerServiceStart:
        case customHooks.forkTsCheckerReceive:
        case customHooks.forkTsCheckerServiceOutOfMemory:
        case customHooks.forkTsCheckerEmit:
        case customHooks.forkTsCheckerDone:
          return true;
      }
      return undefined;
    });
  }

>>>>>>> bc90b228
  pluginCompile() {
    if ('hooks' in this.compiler) {
      // webpack 4+
      const hooks = ForkTsCheckerWebpackPlugin.getHooks(this.compiler);
      this.compiler.hooks.compile.tap(checkerPluginName, () => {
        this.compilationDone = false;
        hooks.forkTsCheckerServiceBeforeStart.callAsync(() => {
          if (this.cancellationToken) {
            // request cancellation if there is not finished job
            this.cancellationToken.requestCancellation();
<<<<<<< HEAD
            hooks.forkTsCheckerCancel.call(this.cancellationToken);
=======
            this.compiler.hooks.forkTsCheckerCancel.call(
              this.cancellationToken
            );
>>>>>>> bc90b228
          }
          this.checkDone = false;

          this.started = process.hrtime();

          // create new token for current job
          this.cancellationToken = new CancellationToken(undefined, undefined);
          if (!this.service || !this.service.connected) {
            this.spawnService();
          }

          try {
            this.service.send(this.cancellationToken);
          } catch (error) {
            if (!this.silent && this.logger) {
              this.logger.error(
                this.colors.red(
                  'Cannot start checker service: ' +
                    (error ? error.toString() : 'Unknown error')
                )
              );
            }
            hooks.forkTsCheckerServiceStartError.call(error);
          }
        });
      });
    } else {
      // webpack 2 / 3
      this.compiler.plugin('compile', () => {
        this.compilationDone = false;
        this.compiler.applyPluginsAsync(
          'fork-ts-checker-service-before-start',
          () => {
            if (this.cancellationToken) {
              // request cancellation if there is not finished job
              this.cancellationToken.requestCancellation();
              this.compiler.applyPlugins(
                'fork-ts-checker-cancel',
                this.cancellationToken
              );
            }
            this.checkDone = false;

            this.started = process.hrtime();

            // create new token for current job
            this.cancellationToken = new CancellationToken(
              undefined,
              undefined
            );
            if (!this.service || !this.service.connected) {
              this.spawnService();
            }

            try {
              this.service.send(this.cancellationToken);
            } catch (error) {
              if (!this.silent && this.logger) {
                this.logger.error(
                  this.colors.red(
                    'Cannot start checker service: ' +
                      (error ? error.toString() : 'Unknown error')
                  )
                );
              }

              this.compiler.applyPlugins(
                'fork-ts-checker-service-start-error',
                error
              );
            }
          }
        );
      });
    }
  }

  pluginEmit() {
    const emit = (compilation: any, callback: () => void) => {
      if (this.isWatching && this.async) {
        callback();
        return;
      }

      this.emitCallback = this.createEmitCallback(compilation, callback);

      if (this.checkDone) {
        this.emitCallback();
      }

      this.compilationDone = true;
    };

    if ('hooks' in this.compiler) {
      // webpack 4+
      this.compiler.hooks.emit.tapAsync(checkerPluginName, emit);
    } else {
      // webpack 2 / 3
      this.compiler.plugin('emit', emit);
    }
  }

  pluginDone() {
    if ('hooks' in this.compiler) {
<<<<<<< HEAD
      // webpack 4+
      const hooks = ForkTsCheckerWebpackPlugin.getHooks(this.compiler);
      this.compiler.hooks.done.tap(checkerPluginName, (_stats: webpack.Stats) => {
        if (!this.isWatching || !this.async) {
          return;
        }

        if (this.checkDone) {
          this.doneCallback();
        } else {
          if (this.compiler) {
            hooks.forkTsCheckerWaiting.call(this.tslint !== false);
=======
      // webpack 4
      this.compiler.hooks.done.tap(
        checkerPluginName,
        (_stats: webpack.Stats) => {
          if (!this.isWatching || !this.async) {
            return;
>>>>>>> bc90b228
          }

          if (this.checkDone) {
            this.doneCallback();
          } else {
            if (this.compiler) {
              this.compiler.hooks.forkTsCheckerWaiting.call(
                this.tslint !== false
              );
            }
            if (!this.silent && this.logger) {
              this.logger.info(
                this.tslint
                  ? 'Type checking and linting in progress...'
                  : 'Type checking in progress...'
              );
            }
          }

          this.compilationDone = true;
        }
      );
    } else {
      // webpack 2 / 3
      this.compiler.plugin('done', () => {
        if (!this.isWatching || !this.async) {
          return;
        }

        if (this.checkDone) {
          this.doneCallback();
        } else {
          if (this.compiler) {
            this.compiler.applyPlugins(
              'fork-ts-checker-waiting',
              this.tslint !== false
            );
          }
          if (!this.silent && this.logger) {
            this.logger.info(
              this.tslint
                ? 'Type checking and linting in progress...'
                : 'Type checking in progress...'
            );
          }
        }

        this.compilationDone = true;
      });
    }
  }

  spawnService() {
    this.service = childProcess.fork(
      path.resolve(
        __dirname,
        this.workersNumber > 1 ? './cluster.js' : './service.js'
      ),
      [],
      {
        execArgv:
          this.workersNumber > 1
            ? []
            : ['--max-old-space-size=' + this.memoryLimit],
        env: Object.assign({}, process.env, {
          TSCONFIG: this.tsconfigPath,
          COMPILER_OPTIONS: JSON.stringify(this.compilerOptions),
          TSLINT: this.tslintPath || '',
          WATCH: this.isWatching ? this.watchPaths.join('|') : '',
          WORK_DIVISION: Math.max(1, this.workersNumber),
          MEMORY_LIMIT: this.memoryLimit,
          CHECK_SYNTACTIC_ERRORS: this.checkSyntacticErrors,
          VUE: this.vue
        }),
        stdio: ['inherit', 'inherit', 'inherit', 'ipc']
      }
    );

    if ('hooks' in this.compiler) {
      // webpack 4+
      const hooks = ForkTsCheckerWebpackPlugin.getHooks(this.compiler);
      hooks.forkTsCheckerServiceStart.call(
        this.tsconfigPath,
        this.tslintPath,
        this.watchPaths,
        this.workersNumber,
        this.memoryLimit
      );
    } else {
      // webpack 2 / 3
      this.compiler.applyPlugins(
        'fork-ts-checker-service-start',
        this.tsconfigPath,
        this.tslintPath,
        this.watchPaths,
        this.workersNumber,
        this.memoryLimit
      );
    }

    if (!this.silent && this.logger) {
      this.logger.info(
        'Starting type checking' +
          (this.tslint ? ' and linting' : '') +
          ' service...'
      );
      this.logger.info(
        'Using ' +
          this.colors.bold(
            this.workersNumber === 1
              ? '1 worker'
              : this.workersNumber + ' workers'
          ) +
          ' with ' +
          this.colors.bold(this.memoryLimit + 'MB') +
          ' memory limit'
      );

      if (this.watchPaths.length && this.isWatching) {
        this.logger.info(
          'Watching:' +
            (this.watchPaths.length > 1 ? '\n' : ' ') +
            this.watchPaths.map(wpath => this.colors.grey(wpath)).join('\n')
        );
      }
    }

    this.service.on('message', (message: Message) =>
      this.handleServiceMessage(message)
    );
    this.service.on('exit', (code: string | number, signal: string) =>
      this.handleServiceExit(code, signal)
    );
  }

  killService() {
    if (this.service) {
      try {
        if (this.cancellationToken) {
          this.cancellationToken.cleanupCancellation();
        }

        this.service.kill();
        this.service = undefined;
      } catch (e) {
        if (this.logger && !this.silent) {
          this.logger.error(e);
        }
      }
    }
  }

  handleServiceMessage(message: Message) {
    if (this.cancellationToken) {
      this.cancellationToken.cleanupCancellation();
      // job is done - nothing to cancel
      this.cancellationToken = undefined;
    }

    this.checkDone = true;
    this.elapsed = process.hrtime(this.started);
    this.diagnostics = message.diagnostics.map(
      NormalizedMessage.createFromJSON
    );
    this.lints = message.lints.map(NormalizedMessage.createFromJSON);

    if (this.ignoreDiagnostics.length) {
      this.diagnostics = this.diagnostics.filter(
        diagnostic =>
          this.ignoreDiagnostics.indexOf(
            parseInt(diagnostic.getCode() as string, 10)
          ) === -1
      );
    }

    if (this.ignoreLints.length) {
      this.lints = this.lints.filter(
        lint => this.ignoreLints.indexOf(lint.getCode() as string) === -1
      );
    }

    if ('hooks' in this.compiler) {
<<<<<<< HEAD
      // webpack 4+
      const hooks = ForkTsCheckerWebpackPlugin.getHooks(this.compiler);
      hooks.forkTsCheckerReceive.call(this.diagnostics, this.lints);
=======
      // webpack 4
      this.compiler.hooks.forkTsCheckerReceive.call(
        this.diagnostics,
        this.lints
      );
>>>>>>> bc90b228
    } else {
      // webpack 2 / 3
      this.compiler.applyPlugins(
        'fork-ts-checker-receive',
        this.diagnostics,
        this.lints
      );
    }

    if (this.compilationDone) {
      this.isWatching && this.async ? this.doneCallback() : this.emitCallback();
    }
  }

  handleServiceExit(_code: string | number, signal: string) {
    if (signal === 'SIGABRT') {
      // probably out of memory :/
      if (this.compiler) {
        if ('hooks' in this.compiler) {
          // webpack 4+
          const hooks = ForkTsCheckerWebpackPlugin.getHooks(this.compiler);
          hooks.forkTsCheckerServiceOutOfMemory.call();
        } else {
          // webpack 2 / 3
          this.compiler.applyPlugins('fork-ts-checker-service-out-of-memory');
        }
      }
      if (!this.silent && this.logger) {
        this.logger.error(
          this.colors.red(
            'Type checking and linting aborted - probably out of memory. ' +
              'Check `memoryLimit` option in ForkTsCheckerWebpackPlugin configuration.'
          )
        );
      }
    }
  }

  createEmitCallback(compilation: any, callback: () => void) {
    return function emitCallback(this: ForkTsCheckerWebpackPlugin) {
      const elapsed = Math.round(this.elapsed[0] * 1e9 + this.elapsed[1]);

      if ('hooks' in this.compiler) {
        // webpack 4+
        const hooks = ForkTsCheckerWebpackPlugin.getHooks(this.compiler);
        hooks.forkTsCheckerEmit.call(
          this.diagnostics,
          this.lints,
          elapsed
        );
      } else {
        // webpack 2 / 3
        this.compiler.applyPlugins(
          'fork-ts-checker-emit',
          this.diagnostics,
          this.lints,
          elapsed
        );
      }

      this.diagnostics.concat(this.lints).forEach(message => {
        // webpack message format
        const formatted = {
          rawMessage:
            message.getSeverity().toUpperCase() +
            ' ' +
            message.getFormattedCode() +
            ': ' +
            message.getContent(),
          message: this.formatter(message, this.useColors),
          location: {
            line: message.getLine(),
            character: message.getCharacter()
          },
          file: message.getFile()
        };

        if (message.isWarningSeverity()) {
          compilation.warnings.push(formatted);
        } else {
          compilation.errors.push(formatted);
        }
      });

      callback();
    };
  }

  createNoopEmitCallback() {
    // tslint:disable-next-line:no-empty
    return function noopEmitCallback() {};
  }

  createDoneCallback() {
    return function doneCallback(this: ForkTsCheckerWebpackPlugin) {
      const elapsed = Math.round(this.elapsed[0] * 1e9 + this.elapsed[1]);

      if (this.compiler) {
        if ('hooks' in this.compiler) {
          // webpack 4+
          const hooks = ForkTsCheckerWebpackPlugin.getHooks(this.compiler);
          hooks.forkTsCheckerDone.call(
            this.diagnostics,
            this.lints,
            elapsed
          );
        } else {
          // webpack 2 / 3
          this.compiler.applyPlugins(
            'fork-ts-checker-done',
            this.diagnostics,
            this.lints,
            elapsed
          );
        }
      }

      if (!this.silent && this.logger) {
        if (this.diagnostics.length || this.lints.length) {
          (this.lints || []).concat(this.diagnostics).forEach(message => {
            const formattedMessage = this.formatter(message, this.useColors);

            message.isWarningSeverity()
              ? this.logger.warn(formattedMessage)
              : this.logger.error(formattedMessage);
          });
        }
        if (!this.diagnostics.length) {
          this.logger.info(this.colors.green('No type errors found'));
        }
        if (this.tslint && !this.lints.length) {
          this.logger.info(this.colors.green('No lint errors found'));
        }
        this.logger.info(
          'Version: typescript ' +
            this.colors.bold(this.typescriptVersion) +
            (this.tslint
              ? ', tslint ' + this.colors.bold(this.tslintVersion)
              : '')
        );
        this.logger.info(
          'Time: ' +
            this.colors.bold(Math.round(elapsed / 1e6).toString()) +
            'ms'
        );
      }
    };
  }
}

export = ForkTsCheckerWebpackPlugin;
<<<<<<< HEAD
=======

namespace ForkTsCheckerWebpackPlugin {
>>>>>>> bc90b228

}<|MERGE_RESOLUTION|>--- conflicted
+++ resolved
@@ -12,12 +12,7 @@
 import { createDefaultFormatter } from './formatter/defaultFormatter';
 import { createCodeframeFormatter } from './formatter/codeframeFormatter';
 import { Message } from './Message';
-<<<<<<< HEAD
 import { getForkTsCheckerWebpackPluginHooks } from './hooks';
-=======
-
-import { AsyncSeriesHook, SyncHook } from 'tapable';
->>>>>>> bc90b228
 
 const checkerPluginName = 'fork-ts-checker-webpack-plugin';
 
@@ -294,79 +289,6 @@
     });
   }
 
-<<<<<<< HEAD
-=======
-  registerCustomHooks() {
-    if (
-      this.compiler.hooks.forkTsCheckerServiceBeforeStart ||
-      this.compiler.hooks.forkTsCheckerCancel ||
-      this.compiler.hooks.forkTsCheckerServiceStartError ||
-      this.compiler.hooks.forkTsCheckerWaiting ||
-      this.compiler.hooks.forkTsCheckerServiceStart ||
-      this.compiler.hooks.forkTsCheckerReceive ||
-      this.compiler.hooks.forkTsCheckerServiceOutOfMemory ||
-      this.compiler.hooks.forkTsCheckerDone ||
-      this.compiler.hooks.forkTsCheckerEmit
-    ) {
-      throw new Error(
-        'fork-ts-checker-webpack-plugin hooks are already in use'
-      );
-    }
-    this.compiler.hooks.forkTsCheckerServiceBeforeStart = new AsyncSeriesHook(
-      []
-    );
-
-    this.compiler.hooks.forkTsCheckerCancel = new SyncHook([
-      'cancellationToken'
-    ]);
-    this.compiler.hooks.forkTsCheckerServiceStartError = new SyncHook([
-      'error'
-    ]);
-    this.compiler.hooks.forkTsCheckerWaiting = new SyncHook(['hasTsLint']);
-    this.compiler.hooks.forkTsCheckerServiceStart = new SyncHook([
-      'tsconfigPath',
-      'tslintPath',
-      'watchPaths',
-      'workersNumber',
-      'memoryLimit'
-    ]);
-    this.compiler.hooks.forkTsCheckerReceive = new SyncHook([
-      'diagnostics',
-      'lints'
-    ]);
-    this.compiler.hooks.forkTsCheckerServiceOutOfMemory = new SyncHook([]);
-    this.compiler.hooks.forkTsCheckerEmit = new SyncHook([
-      'diagnostics',
-      'lints',
-      'elapsed'
-    ]);
-    this.compiler.hooks.forkTsCheckerDone = new SyncHook([
-      'diagnostics',
-      'lints',
-      'elapsed'
-    ]);
-
-    // for backwards compatibility
-    this.compiler._pluginCompat.tap(checkerPluginName, (options: any) => {
-      switch (options.name) {
-        case customHooks.forkTsCheckerServiceBeforeStart:
-          options.async = true;
-          break;
-        case customHooks.forkTsCheckerCancel:
-        case customHooks.forkTsCheckerServiceStartError:
-        case customHooks.forkTsCheckerWaiting:
-        case customHooks.forkTsCheckerServiceStart:
-        case customHooks.forkTsCheckerReceive:
-        case customHooks.forkTsCheckerServiceOutOfMemory:
-        case customHooks.forkTsCheckerEmit:
-        case customHooks.forkTsCheckerDone:
-          return true;
-      }
-      return undefined;
-    });
-  }
-
->>>>>>> bc90b228
   pluginCompile() {
     if ('hooks' in this.compiler) {
       // webpack 4+
@@ -377,13 +299,7 @@
           if (this.cancellationToken) {
             // request cancellation if there is not finished job
             this.cancellationToken.requestCancellation();
-<<<<<<< HEAD
             hooks.forkTsCheckerCancel.call(this.cancellationToken);
-=======
-            this.compiler.hooks.forkTsCheckerCancel.call(
-              this.cancellationToken
-            );
->>>>>>> bc90b228
           }
           this.checkDone = false;
 
@@ -488,47 +404,41 @@
 
   pluginDone() {
     if ('hooks' in this.compiler) {
-<<<<<<< HEAD
       // webpack 4+
       const hooks = ForkTsCheckerWebpackPlugin.getHooks(this.compiler);
-      this.compiler.hooks.done.tap(checkerPluginName, (_stats: webpack.Stats) => {
-        if (!this.isWatching || !this.async) {
-          return;
-        }
-
-        if (this.checkDone) {
-          this.doneCallback();
-        } else {
-          if (this.compiler) {
-            hooks.forkTsCheckerWaiting.call(this.tslint !== false);
-=======
-      // webpack 4
       this.compiler.hooks.done.tap(
         checkerPluginName,
         (_stats: webpack.Stats) => {
           if (!this.isWatching || !this.async) {
             return;
->>>>>>> bc90b228
           }
 
           if (this.checkDone) {
             this.doneCallback();
           } else {
             if (this.compiler) {
-              this.compiler.hooks.forkTsCheckerWaiting.call(
-                this.tslint !== false
-              );
+              hooks.forkTsCheckerWaiting.call(this.tslint !== false);
             }
-            if (!this.silent && this.logger) {
-              this.logger.info(
-                this.tslint
-                  ? 'Type checking and linting in progress...'
-                  : 'Type checking in progress...'
-              );
+
+            if (this.checkDone) {
+              this.doneCallback();
+            } else {
+              if (this.compiler) {
+                this.compiler.hooks.forkTsCheckerWaiting.call(
+                  this.tslint !== false
+                );
+              }
+              if (!this.silent && this.logger) {
+                this.logger.info(
+                  this.tslint
+                    ? 'Type checking and linting in progress...'
+                    : 'Type checking in progress...'
+                );
+              }
             }
+
+            this.compilationDone = true;
           }
-
-          this.compilationDone = true;
         }
       );
     } else {
@@ -691,17 +601,9 @@
     }
 
     if ('hooks' in this.compiler) {
-<<<<<<< HEAD
       // webpack 4+
       const hooks = ForkTsCheckerWebpackPlugin.getHooks(this.compiler);
       hooks.forkTsCheckerReceive.call(this.diagnostics, this.lints);
-=======
-      // webpack 4
-      this.compiler.hooks.forkTsCheckerReceive.call(
-        this.diagnostics,
-        this.lints
-      );
->>>>>>> bc90b228
     } else {
       // webpack 2 / 3
       this.compiler.applyPlugins(
@@ -747,11 +649,7 @@
       if ('hooks' in this.compiler) {
         // webpack 4+
         const hooks = ForkTsCheckerWebpackPlugin.getHooks(this.compiler);
-        hooks.forkTsCheckerEmit.call(
-          this.diagnostics,
-          this.lints,
-          elapsed
-        );
+        hooks.forkTsCheckerEmit.call(this.diagnostics, this.lints, elapsed);
       } else {
         // webpack 2 / 3
         this.compiler.applyPlugins(
@@ -803,11 +701,7 @@
         if ('hooks' in this.compiler) {
           // webpack 4+
           const hooks = ForkTsCheckerWebpackPlugin.getHooks(this.compiler);
-          hooks.forkTsCheckerDone.call(
-            this.diagnostics,
-            this.lints,
-            elapsed
-          );
+          hooks.forkTsCheckerDone.call(this.diagnostics, this.lints, elapsed);
         } else {
           // webpack 2 / 3
           this.compiler.applyPlugins(
@@ -853,10 +747,5 @@
 }
 
 export = ForkTsCheckerWebpackPlugin;
-<<<<<<< HEAD
-=======
-
-namespace ForkTsCheckerWebpackPlugin {
->>>>>>> bc90b228
-
-}+
+namespace ForkTsCheckerWebpackPlugin {}