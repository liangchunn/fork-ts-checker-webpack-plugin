--- conflicted
+++ resolved
@@ -1,24 +1,4 @@
 {
-<<<<<<< HEAD
-    "compilerOptions": {
-        "target": "es5",
-        "noImplicitAny": true,
-        "noImplicitReturns": true,
-        "noImplicitThis": true,
-        "noUnusedLocals": true,
-        "noUnusedParameters": true,
-        "suppressImplicitAnyIndexErrors": true,
-        "strictNullChecks": false,
-        "lib": [
-            "es5", "es2015.core", "dom", "es6"
-        ],
-        "module": "commonjs",
-        "moduleResolution": "node",
-        "declaration": true,
-        "outDir": "../lib",
-        "declarationDir": "../lib/types"
-    }
-=======
   "compilerOptions": {
     "target": "es5",
     "noImplicitAny": true,
@@ -35,5 +15,4 @@
     "outDir": "../lib",
     "declarationDir": "../lib/types"
   }
->>>>>>> bc90b228
 }